--- conflicted
+++ resolved
@@ -9,16 +9,13 @@
       "Bash(cat:*)",
       "Bash(find:*)",
       "Read(/C:\\Users\\LURK\\Desktop\\PROYECTOS\\AGM\\broker\\broker_agm\\src/**)",
-<<<<<<< HEAD
       "Bash(npm create:*)",
       "Bash(npm install)",
       "Bash(npm install:*)",
       "Bash(npx tailwindcss init:*)",
       "Bash(npm run dev:*)",
-      "Bash(git commit:*)"
-=======
+      "Bash(git commit:*)",
       "Read(//c/Users/Administrator/Desktop/broker/payroll-crypto-api/**)"
->>>>>>> 217d6ced
     ],
     "deny": [],
     "ask": [],
